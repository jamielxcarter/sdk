"""Nox configuration."""

from __future__ import annotations

import os
import shutil
import sys
import tempfile
from pathlib import Path
from textwrap import dedent

import nox

try:
    from nox_poetry import Session, session
except ImportError:
    message = f"""\
    Nox failed to import the 'nox-poetry' package.
    Please install it using the following command:
    {sys.executable} -m pip install nox-poetry"""
    raise SystemExit(dedent(message)) from None

RUFF_OVERRIDES = """\
extend = "./pyproject.toml"
extend-ignore = ["TD002", "TD003", "FIX002"]
"""

COOKIECUTTER_REPLAY_FILES = list(Path("./e2e-tests/cookiecutters").glob("*.json"))

package = "singer_sdk"
python_versions = ["3.11", "3.10", "3.9", "3.8", "3.7"]
main_python_version = "3.10"
locations = "singer_sdk", "tests", "noxfile.py", "docs/conf.py"
nox.options.sessions = (
    "mypy",
    "tests",
    "benches",
    "doctest",
    "test_cookiecutter",
)
test_dependencies = [
    "coverage[toml]",
    "duckdb",
    "duckdb-engine",
    "pytest",
    "pytest-benchmark",
    "pytest-durations",
    "pytest-snapshot",
    "pyarrow",
    "requests-mock",
    "time-machine",
    # Cookiecutter tests
    "black",
    "cookiecutter",
    "PyYAML",
    "darglint",
    "flake8",
    "flake8-annotations",
    "flake8-docstrings",
    "mypy",
]


@session(python=python_versions)
def mypy(session: Session) -> None:
    """Check types with mypy."""
    args = session.posargs or ["singer_sdk"]
    session.install(".")
    session.install(
        "mypy",
        "pytest",
        "importlib-resources",
        "sqlalchemy2-stubs",
        "types-jsonschema",
        "types-python-dateutil",
        "types-pytz",
        "types-requests",
        "types-simplejson",
        "types-PyYAML",
    )
    session.run("mypy", *args)
    if not session.posargs:
        session.run("mypy", f"--python-executable={sys.executable}", "noxfile.py")


@session(python=python_versions)
def tests(session: Session) -> None:
    """Execute pytest tests and compute coverage."""
    session.install(".[s3]")
    session.install(*test_dependencies)

<<<<<<< HEAD
=======
    sqlalchemy_version = os.environ.get("SQLALCHEMY_VERSION")
    if sqlalchemy_version:
        # Bypass nox-poetry use of --constraint so we can install a version of
        # SQLAlchemy that doesn't match what's in poetry.lock.
        session.poetry.session.install(  # type: ignore[attr-defined]
            f"sqlalchemy=={sqlalchemy_version}",
        )

>>>>>>> 40e3c5d6
    try:
        session.run(
            "coverage",
            "run",
            "--parallel",
            "-m",
            "pytest",
            "-v",
            "--durations=10",
            "--benchmark-skip",
            *session.posargs,
        )
    finally:
        if session.interactive:
            session.notify("coverage", posargs=[])


@session(python=main_python_version)
def benches(session: Session) -> None:
    """Run benchmarks."""
    session.install(".[s3]")
    session.install(*test_dependencies)
    sqlalchemy_version = os.environ.get("SQLALCHEMY_VERSION")
    if sqlalchemy_version:
        # Bypass nox-poetry use of --constraint so we can install a version of
        # SQLAlchemy that doesn't match what's in poetry.lock.
        session.poetry.session.install(  # type: ignore[attr-defined]
            f"sqlalchemy=={sqlalchemy_version}",
        )
    session.run(
        "pytest",
        "--benchmark-only",
        "--benchmark-json=output.json",
        *session.posargs,
    )


@session(python=main_python_version)
def update_snapshots(session: Session) -> None:
    """Update pytest snapshots."""
    args = session.posargs or ["-m", "snapshot"]

    session.install(".")
    session.install(*test_dependencies)
    session.run("pytest", "--snapshot-update", *args)


@session(python=python_versions)
def doctest(session: Session) -> None:
    """Run examples with xdoctest."""
    if session.posargs:
        args = [package, *session.posargs]
    else:
        args = [package]
        if "FORCE_COLOR" in os.environ:
            args.append("--xdoctest-colored=1")

    session.install(".")
    session.install("pytest", "xdoctest[colors]")
    session.run("pytest", "--xdoctest", *args)


@session(python=main_python_version)
def coverage(session: Session) -> None:
    """Generate coverage report."""
    args = session.posargs or ["report", "-m"]

    session.install("coverage[toml]")

    if not session.posargs and any(Path().glob(".coverage.*")):
        session.run("coverage", "combine")

    session.run("coverage", *args)


@session(name="docs", python=main_python_version)
def docs(session: Session) -> None:
    """Build the documentation."""
    args = session.posargs or ["docs", "build", "-W"]
    if not session.posargs and "FORCE_COLOR" in os.environ:
        args.insert(0, "--color")

    session.install(".[docs]")

    build_dir = Path("build")
    if build_dir.exists():
        shutil.rmtree(build_dir)

    session.run("sphinx-build", *args)


@session(name="docs-serve", python=main_python_version)
def docs_serve(session: Session) -> None:
    """Build the documentation."""
    args = session.posargs or [
        "--open-browser",
        "--watch",
        ".",
        "--ignore",
        "**/.nox/*",
        "docs",
        "build",
        "-W",
    ]
    session.install(".[docs]")

    build_dir = Path("build")
    if build_dir.exists():
        shutil.rmtree(build_dir)

    session.run("sphinx-autobuild", *args)


@nox.parametrize("replay_file_path", COOKIECUTTER_REPLAY_FILES)
@session(python=main_python_version)
def test_cookiecutter(session: Session, replay_file_path) -> None:
    """Uses the tap template to build an empty cookiecutter.

    Runs the lint task on the created test project.
    """
    cc_build_path = tempfile.gettempdir()
    folder_base_path = "./cookiecutter"

    if Path(replay_file_path).name.startswith("tap"):
        folder = "tap-template"
    elif Path(replay_file_path).name.startswith("target"):
        folder = "target-template"
    else:
        folder = "mapper-template"
    template = Path(folder_base_path + "/" + folder).resolve()
    replay_file = Path(replay_file_path).resolve()

    if not Path(template).exists():
        return

    if not Path(replay_file).is_file():
        return

    sdk_dir = Path(Path(template).parent).parent
    cc_output_dir = Path(replay_file_path).name.replace(".json", "")
    cc_test_output = cc_build_path + "/" + cc_output_dir

    if Path(cc_test_output).exists():
        session.run("rm", "-fr", cc_test_output, external=True)

    session.install(".")
    session.install("cookiecutter", "pythonsed")

    session.run(
        "cookiecutter",
        "--replay-file",
        str(replay_file),
        str(template),
        "-o",
        cc_build_path,
    )
    session.chdir(cc_test_output)

    with Path("ruff.toml").open("w") as ruff_toml:
        ruff_toml.write(RUFF_OVERRIDES)

    session.run(
        "pythonsed",
        "-i.bak",
        's|singer-sdk =.*|singer-sdk = \\{ path = "'
        + str(sdk_dir)
        + '", develop = true \\}|',
        "pyproject.toml",
    )
    session.run("poetry", "lock", external=True)
    session.run("poetry", "install", external=True)

    session.run("git", "init", external=True)
    session.run("git", "add", ".", external=True)
    session.run("pre-commit", "run", "--all-files", external=True)


@session(name="version-bump")
def version_bump(session: Session) -> None:
    """Run commitizen."""
    session.install(
        "commitizen",
        "commitizen-version-bump @ git+https://github.com/meltano/commitizen-version-bump.git@main",
    )
    default_args = [
        "--changelog",
        "--files-only",
        "--check-consistency",
        "--changelog-to-stdout",
    ]
    args = session.posargs or default_args

    session.run(
        "cz",
        "bump",
        *args,
    )<|MERGE_RESOLUTION|>--- conflicted
+++ resolved
@@ -89,8 +89,6 @@
     session.install(".[s3]")
     session.install(*test_dependencies)
 
-<<<<<<< HEAD
-=======
     sqlalchemy_version = os.environ.get("SQLALCHEMY_VERSION")
     if sqlalchemy_version:
         # Bypass nox-poetry use of --constraint so we can install a version of
@@ -99,7 +97,6 @@
             f"sqlalchemy=={sqlalchemy_version}",
         )
 
->>>>>>> 40e3c5d6
     try:
         session.run(
             "coverage",
