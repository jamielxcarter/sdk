"""Sink classes load data to a target."""

from __future__ import annotations

import abc
import copy
import datetime
import json
import time
import typing as t
from gzip import GzipFile
from gzip import open as gzip_open
from types import MappingProxyType

import pyarrow.parquet as pq
from dateutil import parser
from jsonschema import Draft7Validator, FormatChecker

from singer_sdk.exceptions import MissingKeyPropertiesError
from singer_sdk.helpers._batch import (
    BaseBatchFileEncoding,
    BatchConfig,
    BatchFileFormat,
    StorageTarget,
)
from singer_sdk.helpers._compat import final
from singer_sdk.helpers._typing import (
    DatetimeErrorTreatmentEnum,
    get_datelike_property_type,
    handle_invalid_timestamp_in_record,
)

if t.TYPE_CHECKING:
    from logging import Logger

    from singer_sdk.target_base import Target

JSONSchemaValidator = Draft7Validator


class Sink(metaclass=abc.ABCMeta):
    """Abstract base class for target sinks."""

    # max timestamp/datetime supported, used to reset invalid dates

    logger: Logger

    MAX_SIZE_DEFAULT = 10000

    def __init__(
        self,
        target: Target,
        stream_name: str,
        schema: dict,
        key_properties: list[str] | None,
    ) -> None:
        """Initialize target sink.

        Args:
            target: Target instance.
            stream_name: Name of the stream to sink.
            schema: Schema of the stream to sink.
            key_properties: Primary key of the stream to sink.
        """
        self.logger = target.logger
        self.sync_started_at = target.initialized_at
        self._config = dict(target.config)
        self._pending_batch: dict | None = None
        self.stream_name = stream_name
        self.logger.info(
            "Initializing target sink for stream '%s'...",
            stream_name,
        )
        self.original_schema = copy.deepcopy(schema)
        self.schema = schema
        if self.include_sdc_metadata_properties:
            self._add_sdc_metadata_to_schema()
        else:
            self._remove_sdc_metadata_from_schema()
        self.records_to_drain: list[dict] | t.Any = []
        self._context_draining: dict | None = None
        self.latest_state: dict | None = None
        self._draining_state: dict | None = None
        self.drained_state: dict | None = None
        self._key_properties = key_properties or []

        # Tally counters
        self._total_records_written: int = 0
        self._total_dupe_records_merged: int = 0
        self._total_records_read: int = 0
        self._batch_records_read: int = 0
        self._batch_dupe_records_merged: int = 0

        self._validator = Draft7Validator(schema, format_checker=FormatChecker())

    def _get_context(self, record: dict) -> dict:  # noqa: ARG002
        """Return an empty dictionary by default.

        NOTE: Future versions of the SDK may expand the available context attributes.

        Args:
            record: Individual record in the stream.

        Returns:
            TODO
        """
        return {}

    # Size properties

    @property
    def max_size(self) -> int:
        """Get max batch size.

        Returns:
            Max number of records to batch before `is_full=True`
        """
        return self.MAX_SIZE_DEFAULT

    @property
    def current_size(self) -> int:
        """Get current batch size.

        Returns:
            The number of records to drain.
        """
        return self._batch_records_read

    @property
    def is_full(self) -> bool:
        """Check against size limit.

        Returns:
            True if the sink needs to be drained.
        """
        return self.current_size >= self.max_size

    # Tally methods

    @final
    def tally_record_read(self, count: int = 1) -> None:
        """Increment the records read tally.

        This method is called automatically by the SDK when records are read.

        Args:
            count: Number to increase record count by.
        """
        self._total_records_read += count
        self._batch_records_read += count

    @final
    def tally_record_written(self, count: int = 1) -> None:
        """Increment the records written tally.

        This method is called automatically by the SDK after
        :meth:`~singer_sdk.Sink.process_record()`
        or :meth:`~singer_sdk.Sink.process_batch()`.

        Args:
            count: Number to increase record count by.
        """
        self._total_records_written += count

    @final
    def tally_duplicate_merged(self, count: int = 1) -> None:
        """Increment the records merged tally.

        This method should be called directly by the Target implementation.

        Args:
            count: Number to increase record count by.
        """
        self._total_dupe_records_merged += count
        self._batch_dupe_records_merged += count

    # Properties

    @property
    def config(self) -> t.Mapping[str, t.Any]:
        """Get plugin configuration.

        Returns:
            A frozen (read-only) config dictionary map.
        """
        return MappingProxyType(self._config)

    @property
    def batch_config(self) -> BatchConfig | None:
        """Get batch configuration.

        Returns:
            A frozen (read-only) config dictionary map.
        """
        raw = self.config.get("batch_config")
        return BatchConfig.from_dict(raw) if raw else None

    @property
    def include_sdc_metadata_properties(self) -> bool:
        """Check if metadata columns should be added.

        Returns:
            True if metadata columns should be added.
        """
        return self.config.get("add_record_metadata", False)

    @property
    def datetime_error_treatment(self) -> DatetimeErrorTreatmentEnum:
        """Return a treatment to use for datetime parse errors: ERROR. MAX, or NULL.

        Returns:
            TODO
        """
        return DatetimeErrorTreatmentEnum.ERROR

    @property
    def key_properties(self) -> list[str]:
        """Return key properties.

        Override this method to return a list of key properties in a format that is
        compatible with the target.

        Returns:
            A list of stream key properties.
        """
        return self._key_properties

    # Record processing

    def _add_sdc_metadata_to_record(
        self,
        record: dict,
        message: dict,
        context: dict,
    ) -> None:
        """Populate metadata _sdc columns from incoming record message.

        Record metadata specs documented at:
        https://sdk.meltano.com/en/latest/implementation/record_metadata.html

        Args:
            record: Individual record in the stream.
            message: The record message.
            context: Stream partition or context dictionary.
        """
        record["_sdc_extracted_at"] = message.get("time_extracted")
        record["_sdc_received_at"] = datetime.datetime.now(
            tz=datetime.timezone.utc,
        ).isoformat()
        record["_sdc_batched_at"] = (
            context.get("batch_start_time", None)
            or datetime.datetime.now(tz=datetime.timezone.utc)
        ).isoformat()
        record["_sdc_deleted_at"] = record.get("_sdc_deleted_at")
        record["_sdc_sequence"] = int(round(time.time() * 1000))
        record["_sdc_table_version"] = message.get("version")
        record["_sdc_sync_started_at"] = self.sync_started_at

    def _add_sdc_metadata_to_schema(self) -> None:
        """Add _sdc metadata columns.

        Record metadata specs documented at:
        https://sdk.meltano.com/en/latest/implementation/record_metadata.html
        """
        properties_dict = self.schema["properties"]
        for col in (
            "_sdc_extracted_at",
            "_sdc_received_at",
            "_sdc_batched_at",
            "_sdc_deleted_at",
        ):
            properties_dict[col] = {
                "type": ["null", "string"],
                "format": "date-time",
            }
        for col in ("_sdc_sequence", "_sdc_table_version", "_sdc_sync_started_at"):
            properties_dict[col] = {"type": ["null", "integer"]}

    def _remove_sdc_metadata_from_schema(self) -> None:
        """Remove _sdc metadata columns.

        Record metadata specs documented at:
        https://sdk.meltano.com/en/latest/implementation/record_metadata.html
        """
        properties_dict = self.schema["properties"]
        for col in (
            "_sdc_extracted_at",
            "_sdc_received_at",
            "_sdc_batched_at",
            "_sdc_deleted_at",
            "_sdc_sequence",
            "_sdc_table_version",
            "_sdc_sync_started_at",
        ):
            properties_dict.pop(col, None)

    def _remove_sdc_metadata_from_record(self, record: dict) -> None:
        """Remove metadata _sdc columns from incoming record message.

        Record metadata specs documented at:
        https://sdk.meltano.com/en/latest/implementation/record_metadata.html

        Args:
            record: Individual record in the stream.
        """
        record.pop("_sdc_extracted_at", None)
        record.pop("_sdc_received_at", None)
        record.pop("_sdc_batched_at", None)
        record.pop("_sdc_deleted_at", None)
        record.pop("_sdc_sequence", None)
        record.pop("_sdc_table_version", None)
        record.pop("_sdc_sync_started_at", None)

    # Record validation

    def _validate_and_parse(self, record: dict) -> dict:
        """Validate or repair the record, parsing to python-native types as needed.

        Args:
            record: Individual record in the stream.

        Returns:
            TODO
        """
        self._validator.validate(record)
        self._parse_timestamps_in_record(
            record=record,
            schema=self.schema,
            treatment=self.datetime_error_treatment,
        )
        return record

    def _singer_validate_message(self, record: dict) -> None:
        """Ensure record conforms to Singer Spec.

        Args:
            record: Record (after parsing, schema validations and transformations).

        Raises:
            MissingKeyPropertiesError: If record is missing one or more key properties.
        """
        if any(key_property not in record for key_property in self._key_properties):
            msg = (
                f"Record is missing one or more key_properties. \n"
                f"Key Properties: {self._key_properties}, "
                f"Record Keys: {list(record.keys())}"
            )
            raise MissingKeyPropertiesError(
                msg,
            )

    def _parse_timestamps_in_record(
        self,
        record: dict,
        schema: dict,
        treatment: DatetimeErrorTreatmentEnum,
    ) -> None:
        """Parse strings to datetime.datetime values, repairing or erroring on failure.

        Attempts to parse every field that is of type date/datetime/time. If its value
        is out of range, repair logic will be driven by the `treatment` input arg:
        MAX, NULL, or ERROR.

        Args:
            record: Individual record in the stream.
            schema: TODO
            treatment: TODO
        """
        for key, value in record.items():
            if key not in schema["properties"]:
                self.logger.warning("No schema for record field '%s'", key)
                continue
            datelike_type = get_datelike_property_type(schema["properties"][key])
            if datelike_type:
                date_val = value
                try:
                    if value is not None:
                        date_val = parser.parse(date_val)
                except parser.ParserError as ex:
                    date_val = handle_invalid_timestamp_in_record(
                        record,
                        [key],
                        date_val,
                        datelike_type,
                        ex,
                        treatment,
                        self.logger,
                    )
                record[key] = date_val

    def _after_process_record(self, context: dict) -> None:
        """Perform post-processing and record keeping. Internal hook.

        Args:
            context: Stream partition or context dictionary.
        """
        self.logger.debug("Processed record: %s", context)

    # SDK developer overrides:

    def preprocess_record(self, record: dict, context: dict) -> dict:  # noqa: ARG002
        """Process incoming record and return a modified result.

        Args:
            record: Individual record in the stream.
            context: Stream partition or context dictionary.

        Returns:
            A new, processed record.
        """
        return record

    @abc.abstractmethod
    def process_record(self, record: dict, context: dict) -> None:
        """Load the latest record from the stream.

        Implementations may either load to the `context` dict for staging (the
        default behavior for Batch types), or permanently write out to the target.

        Anything appended to :attr:`singer_sdk.Sink.records_to_drain` will be
        automatically passed to
        :meth:`~singer_sdk.Sink.process_batch()` to be permanently written during the
        process_batch operation.

        If duplicates are merged, these can be tracked via
        :meth:`~singer_sdk.Sink.tally_duplicate_merged()`.

        Args:
            record: Individual record in the stream.
            context: Stream partition or context dictionary.
        """

    def start_drain(self) -> dict:
        """Set and return `self._context_draining`.

        Returns:
            TODO
        """
        self._context_draining = self._pending_batch or {}
        self._pending_batch = None
        return self._context_draining

    @abc.abstractmethod
    def process_batch(self, context: dict) -> None:
        """Process all records per the batch's `context` dictionary.

        If duplicates are merged, these can optionally be tracked via
        `tally_duplicate_merged()`.

        Args:
            context: Stream partition or context dictionary.

        Raises:
            NotImplementedError: If derived class does not override this method.
        """
        msg = "No handling exists for process_batch()."
        raise NotImplementedError(msg)

    def mark_drained(self) -> None:
        """Reset `records_to_drain` and any other tracking."""
        self.drained_state = self._draining_state
        self._draining_state = None
        self._context_draining = None
        if self._batch_records_read:
            self.tally_record_written(
                self._batch_records_read - self._batch_dupe_records_merged,
            )
        self._batch_records_read = 0

    def activate_version(self, new_version: int) -> None:
        """Bump the active version of the target table.

        This method should be overridden by developers if a custom implementation is
        expected.

        Args:
            new_version: The version number to activate.
        """
        _ = new_version
        self.logger.warning(
            "ACTIVATE_VERSION message received but not implemented by this target. "
            "Ignoring.",
        )

    def setup(self) -> None:
        """Perform any setup actions at the beginning of a Stream.

        Setup is executed once per Sink instance, after instantiation. If a Schema
        change is detected, a new Sink is instantiated and this method is called again.
        """
        self.logger.info("Setting up %s", self.stream_name)

    def clean_up(self) -> None:
        """Perform any clean up actions required at end of a stream.

        Implementations should ensure that clean up does not affect resources
        that may be in use from other instances of the same sink. Stream name alone
        should not be relied on, it's recommended to use a uuid as well.
        """
        self.logger.info("Cleaning up %s", self.stream_name)

    def process_batch_files(
        self,
        encoding: BaseBatchFileEncoding,
        files: t.Sequence[str],
    ) -> None:
        """Process a batch file with the given batch context.

        Args:
            encoding: The batch file encoding.
            files: The batch files to process.

        Raises:
            NotImplementedError: If the batch file encoding is not supported.
        """
        file: GzipFile | t.IO
        storage: StorageTarget | None = None

        for path in files:
            head, tail = StorageTarget.split_url(path)

            if self.batch_config:
                storage = self.batch_config.storage
            else:
                storage = StorageTarget.from_url(head)

            if encoding.format == BatchFileFormat.JSONL:
<<<<<<< HEAD
                with storage.fs(create=False) as batch_fs:
                    with batch_fs.open(tail, mode="rb") as file:
                        if encoding.compression == "gzip":
                            file = gzip_open(file)
                        context = {"records": [json.loads(line) for line in file]}
                        self.process_batch(context)
            elif encoding.format == BatchFileFormat.PARQUET:
                with storage.fs(create=False) as batch_fs:
                    with batch_fs.open(tail, mode="rb") as file:
                        table = pq.read_table(file)
                        context = {"records": table.to_pylist()}
                        self.process_batch(context)
=======
                with storage.fs(create=False) as batch_fs, batch_fs.open(
                    tail,
                    mode="rb",
                ) as file:
                    open_file = (
                        gzip_open(file) if encoding.compression == "gzip" else file
                    )
                    context = {
                        "records": [
                            json.loads(line)
                            for line in open_file  # type: ignore[attr-defined]
                        ],
                    }
                    self.process_batch(context)
>>>>>>> 40e3c5d6
            else:
                msg = f"Unsupported batch encoding format: {encoding.format}"
                raise NotImplementedError(msg)<|MERGE_RESOLUTION|>--- conflicted
+++ resolved
@@ -525,7 +525,6 @@
                 storage = StorageTarget.from_url(head)
 
             if encoding.format == BatchFileFormat.JSONL:
-<<<<<<< HEAD
                 with storage.fs(create=False) as batch_fs:
                     with batch_fs.open(tail, mode="rb") as file:
                         if encoding.compression == "gzip":
@@ -538,22 +537,6 @@
                         table = pq.read_table(file)
                         context = {"records": table.to_pylist()}
                         self.process_batch(context)
-=======
-                with storage.fs(create=False) as batch_fs, batch_fs.open(
-                    tail,
-                    mode="rb",
-                ) as file:
-                    open_file = (
-                        gzip_open(file) if encoding.compression == "gzip" else file
-                    )
-                    context = {
-                        "records": [
-                            json.loads(line)
-                            for line in open_file  # type: ignore[attr-defined]
-                        ],
-                    }
-                    self.process_batch(context)
->>>>>>> 40e3c5d6
             else:
                 msg = f"Unsupported batch encoding format: {encoding.format}"
                 raise NotImplementedError(msg)